--- conflicted
+++ resolved
@@ -169,13 +169,7 @@
         )
         # Functions are also Views.
         # Filtering no input functions specifically here as there is no way to pass parameters today
-<<<<<<< HEAD
         functions = connection.execute(".show functions | project Name")
-=======
-        functions = connection.execute(
-            ".show functions | where Parameters =='()' | project Name"
-        )
->>>>>>> fce4027f
         materialized_view = [row.Name for row in materialized_views]
         view = [row.Name for row in functions]
         return materialized_view + view
@@ -221,13 +215,9 @@
     ):
         return []
 
-<<<<<<< HEAD
-    def _check_unicode_returns(self, connection: Connection, additional_tests: Optional[List[Any]] = None) -> bool:
-=======
     def _check_unicode_returns(
         self, connection: Connection, additional_tests: list[Any] | None = None
     ) -> bool:
->>>>>>> fce4027f
         return True
 
     def _check_unicode_description(self, connection: Connection) -> bool:
